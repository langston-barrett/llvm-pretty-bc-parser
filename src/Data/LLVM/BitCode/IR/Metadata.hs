{-# LANGUAGE ExplicitForAll #-}
{-# LANGUAGE RecordWildCards #-}
{-# LANGUAGE RecursiveDo #-}
{-# LANGUAGE TupleSections #-}
{-# LANGUAGE ViewPatterns #-}

module Data.LLVM.BitCode.IR.Metadata (
    parseMetadataBlock
  , parseMetadataKindEntry
  , PartialUnnamedMd(..)
  , finalizePartialUnnamedMd
  , finalizePValMd
  , InstrMdAttachments
  , PFnMdAttachments
  , PKindMd
  , PGlobalAttachments
  ) where

import Data.LLVM.BitCode.Bitstream
import Data.LLVM.BitCode.Match
import Data.LLVM.BitCode.Parse
import Data.LLVM.BitCode.Record
import Text.LLVM.AST
import Text.LLVM.Labels

import qualified Codec.Binary.UTF8.String as UTF8 (decode)
import Control.Exception (throw)
import Control.Monad (foldM,guard,mplus,when)
import Data.Functor.Compose (Compose(..), getCompose)
import Data.List (mapAccumL)
import Data.Maybe (fromMaybe)
import Data.Bits (shiftR, testBit, shiftL)
import Data.Word (Word32,Word64)
import qualified Data.ByteString as S
import qualified Data.ByteString.Char8 as Char8 (unpack)
import qualified Data.Map as Map
<<<<<<< HEAD
=======
import GHC.Stack (HasCallStack, callStack)
>>>>>>> 58dcc8b2

-- Parsing State ---------------------------------------------------------------

data MetadataTable = MetadataTable
  { mtEntries   :: MdTable
  , mtNextNode  :: !Int
  , mtNodes     :: Map.Map Int (Bool,Bool,Int)
                   -- ^ The entries in the map are: is the entry function local,
                   -- is the entry distinct, and the implicit id for the node.
  } deriving (Show)

emptyMetadataTable ::
  Int {- ^ globals seen so far -} ->
  MdTable -> MetadataTable
emptyMetadataTable globals es = MetadataTable
  { mtEntries   = es
  , mtNextNode  = globals
  , mtNodes     = Map.empty
  }

metadata :: PValMd -> Typed PValue
metadata  = Typed (PrimType Metadata) . ValMd

addMetadata :: PValMd  -> MetadataTable -> (Int,MetadataTable)
addMetadata val mt = (ix, mt { mtEntries = es' })
  where
  (ix,es') = addValue' (metadata val) (mtEntries mt)

addMdValue :: Typed PValue -> MetadataTable -> MetadataTable
addMdValue tv mt = mt { mtEntries = addValue tv' (mtEntries mt) }
  where
  -- explicitly make a metadata value out of a normal value
  tv' = Typed { typedType  = PrimType Metadata
              , typedValue = ValMd (ValMdValue tv)
              }

nameNode :: Bool -> Bool -> Int -> MetadataTable -> MetadataTable
nameNode fnLocal isDistinct ix mt = mt
  { mtNodes    = Map.insert ix (fnLocal,isDistinct,mtNextNode mt) (mtNodes mt)
  , mtNextNode = mtNextNode mt + 1
  }

addString :: String -> MetadataTable -> MetadataTable
addString str = snd . addMetadata (ValMdString str)

addStrings :: [String] -> MetadataTable -> MetadataTable
addStrings strs mt = foldl (flip addString) mt strs

addLoc :: Bool -> PDebugLoc -> MetadataTable -> MetadataTable
addLoc isDistinct loc mt = nameNode False isDistinct ix mt'
  where
  (ix,mt') = addMetadata (ValMdLoc loc) mt

addDebugInfo
  :: Bool
  -> DebugInfo' Int
  -> MetadataTable
  -> MetadataTable
addDebugInfo isDistinct di mt = nameNode False isDistinct ix mt'
  where
  (ix,mt') = addMetadata (ValMdDebugInfo di) mt

-- | Add a new node, that might be distinct.
addNode :: Bool -> [Maybe PValMd] -> MetadataTable -> MetadataTable
addNode isDistinct vals mt = nameNode False isDistinct ix mt'
  where
  (ix,mt') = addMetadata (ValMdNode vals) mt

addOldNode :: Bool -> [Typed PValue] -> MetadataTable -> MetadataTable
addOldNode fnLocal vals mt = nameNode fnLocal False ix mt'
  where
  (ix,mt') = addMetadata (ValMdNode [ Just (ValMdValue tv) | tv <- vals ]) mt

mdForwardRef :: [String] -> MetadataTable -> Int -> PValMd
mdForwardRef cxt mt ix = fromMaybe fallback nodeRef
  where
  fallback          = case forwardRef cxt ix (mtEntries mt) of
                        Typed { typedValue = ValMd md } -> md
                        tv                              -> ValMdValue tv
  reference (False, _, r) = ValMdRef r
  reference (_    , _, r)  =
    let explanation = "Illegal forward reference into function-local metadata."
    in throw (BadValueRef cxt explanation r)
  nodeRef           = reference `fmap` Map.lookup ix (mtNodes mt)

mdForwardRefOrNull :: [String] -> MetadataTable -> Int -> Maybe PValMd
mdForwardRefOrNull cxt mt ix | ix > 0 = Just (mdForwardRef cxt mt (ix - 1))
                             | otherwise = Nothing

mdNodeRef :: HasCallStack
          => [String] -> MetadataTable -> Int -> Int
mdNodeRef cxt mt ix =
<<<<<<< HEAD
  let explanation = "Bad forward reference into mtNodes"
  in maybe (throw (BadValueRef cxt explanation ix)) prj (Map.lookup ix (mtNodes mt))
  where prj (_, _, x) = x
=======
  maybe (throw (BadValueRef callStack cxt ix)) prj (Map.lookup ix (mtNodes mt))
  where
  prj (_,_,x) = x
>>>>>>> 58dcc8b2

mdString :: HasCallStack
         => [String] -> MetadataTable -> Int -> String
mdString cxt mt ix =
<<<<<<< HEAD
  let explanation = "Null value when metadata string was expected"
  in fromMaybe (throw (BadValueRef cxt explanation ix)) (mdStringOrNull cxt mt ix)
=======
  fromMaybe (throw (BadValueRef callStack cxt ix)) (mdStringOrNull cxt mt ix)
>>>>>>> 58dcc8b2

mdStringOrNull :: HasCallStack
               => [String]
               -> MetadataTable
               -> Int
               -> Maybe String
mdStringOrNull cxt mt ix =
  case mdForwardRefOrNull cxt mt ix of
    Nothing -> Nothing
    Just (ValMdString str) -> Just str
<<<<<<< HEAD
    Just _ ->
      let explanation = "Non-string metadata when string was expected"
      in throw (BadTypeRef cxt explanation ix)
=======
    Just _ -> throw (BadTypeRef callStack cxt ix)
>>>>>>> 58dcc8b2

mkMdRefTable :: MetadataTable -> MdRefTable
mkMdRefTable mt = Map.mapMaybe step (mtNodes mt)
  where
  step (fnLocal,_,ix) = do
    guard (not fnLocal)
    return ix

data PartialMetadata = PartialMetadata
  { pmEntries          :: MetadataTable
  , pmNamedEntries     :: Map.Map String [Int]
  , pmNextName         :: Maybe String
  , pmInstrAttachments :: InstrMdAttachments
  , pmFnAttachments    :: PFnMdAttachments
  , pmGlobalAttachments:: PGlobalAttachments
  } deriving (Show)

emptyPartialMetadata ::
  Int {- ^ globals seen so far -} ->
  MdTable -> PartialMetadata
emptyPartialMetadata globals es = PartialMetadata
  { pmEntries          = emptyMetadataTable globals es
  , pmNamedEntries     = Map.empty
  , pmNextName         = Nothing
  , pmInstrAttachments = Map.empty
  , pmFnAttachments    = Map.empty
  , pmGlobalAttachments= Map.empty
  }

updateMetadataTable :: (MetadataTable -> MetadataTable)
                    -> (PartialMetadata -> PartialMetadata)
updateMetadataTable f pm = pm { pmEntries = f (pmEntries pm) }

addGlobalAttachments ::
  Symbol {- ^ name of the global to attach to ^ -} ->
  (Map.Map KindMd PValMd) {- ^ metadata references to attach ^ -} ->
  (PartialMetadata -> PartialMetadata)
addGlobalAttachments sym mds pm =
  pm { pmGlobalAttachments = Map.insert sym mds (pmGlobalAttachments pm)
     }

setNextName :: String -> PartialMetadata -> PartialMetadata
setNextName name pm = pm { pmNextName = Just name }

addFnAttachment :: PFnMdAttachments -> PartialMetadata -> PartialMetadata
addFnAttachment att pm =
  -- left-biased union, since the parser overwrites metadata as it encounters it
  pm { pmFnAttachments = Map.union att (pmFnAttachments pm) }

addInstrAttachment :: Int -> [(KindMd,PValMd)]
                   -> PartialMetadata -> PartialMetadata
addInstrAttachment instr md pm =
  pm { pmInstrAttachments = Map.insert instr md (pmInstrAttachments pm) }

nameMetadata :: [Int] -> PartialMetadata -> Parse PartialMetadata
nameMetadata val pm = case pmNextName pm of
  Just name -> return $! pm
    { pmNextName     = Nothing
    , pmNamedEntries = Map.insert name val (pmNamedEntries pm)
    }
  Nothing -> fail "Expected a metadata name"

namedEntries :: PartialMetadata -> [NamedMd]
namedEntries  = map (uncurry NamedMd)
              . Map.toList
              . pmNamedEntries

data PartialUnnamedMd = PartialUnnamedMd
  { pumIndex    :: Int
  , pumValues   :: PValMd
  , pumDistinct :: Bool
  } deriving (Show)

finalizePartialUnnamedMd :: PartialUnnamedMd -> Parse UnnamedMd
finalizePartialUnnamedMd pum = mkUnnamedMd `fmap` finalizePValMd (pumValues pum)
  where
  mkUnnamedMd v = UnnamedMd
    { umIndex  = pumIndex pum
    , umValues = v
    , umDistinct = pumDistinct pum
    }

finalizePValMd :: PValMd -> Parse ValMd
finalizePValMd = relabel (const requireBbEntryName)

-- | Partition unnamed entries into global and function local unnamed entries.
unnamedEntries :: PartialMetadata -> ([PartialUnnamedMd],[PartialUnnamedMd])
unnamedEntries pm = foldl resolveNode ([],[]) (Map.toList (mtNodes mt))
  where
  mt = pmEntries pm

  resolveNode (gs,fs) (ref,(fnLocal,d,ix)) = case lookupNode ref d ix of
    Just pum | fnLocal   -> (gs,pum:fs)
             | otherwise -> (pum:gs,fs)

    -- TODO: is this silently eating errors with metadata that's not in the
    -- value table?
    Nothing              -> (gs,fs)

  lookupNode ref d ix = do
    Typed { typedValue = ValMd v } <- lookupValueTableAbs ref (mtEntries mt)
    return PartialUnnamedMd
      { pumIndex  = ix
      , pumValues = v
      , pumDistinct = d
      }

type InstrMdAttachments = Map.Map Int [(KindMd,PValMd)]

type PKindMd = Int
type PFnMdAttachments = Map.Map PKindMd PValMd
type PGlobalAttachments = Map.Map Symbol (Map.Map KindMd PValMd)

type ParsedMetadata =
  ( [NamedMd]
  , ([PartialUnnamedMd],[PartialUnnamedMd])
  , InstrMdAttachments
  , PFnMdAttachments
  , PGlobalAttachments
  )

parsedMetadata :: PartialMetadata -> ParsedMetadata
parsedMetadata pm =
  ( namedEntries pm
  , unnamedEntries pm
  , pmInstrAttachments pm
  , pmFnAttachments pm
  , pmGlobalAttachments pm
  )

-- Applicative composition ------------------------------------------------------------

-- Some utilities for dealing with composition of applicatives

-- | These are useful for avoiding writing 'Compose'
(<$$>) :: forall f g a b. (Functor f, Functor g)
       => (a -> b) -> (f (g a)) -> Compose f g b
h <$$> x = h <$> Compose x

(<**>) :: forall f g a b. (Applicative f, Applicative g)
       => Compose f g (a -> b) -> (f (g a)) -> Compose f g b
h <**> x = h <*> Compose x

-- | These are useful for avoiding writing 'pure'
-- (i.e. only some parts of your long applicative chain use both effects)
(<<*>) :: forall f g a b. (Applicative f, Applicative g)
       => Compose f g (a -> b) -> (f a) -> Compose f g b
h <<*> x = h <*> Compose (pure <$> x)

(<*>>) :: forall f g a b. (Applicative f, Applicative g)
       => Compose f g (a -> b) -> (g a) -> Compose f g b
h <*>> x = h <*> Compose (pure x)

-- Metadata Parsing ------------------------------------------------------------

parseMetadataBlock ::
  Int {- ^ globals seen so far -} ->
  ValueTable -> [Entry] -> Parse ParsedMetadata
parseMetadataBlock globals vt es = label "METADATA_BLOCK" $ do
  ms <- getMdTable
  let pm0 = emptyPartialMetadata globals ms
  rec pm <- foldM (parseMetadataEntry vt (pmEntries pm)) pm0 es
  let entries = pmEntries pm
  setMdTable (mtEntries entries)
  setMdRefs  (mkMdRefTable entries)
  return (parsedMetadata pm)

-- | Parse an entry in the metadata block.
--
-- XXX this currently relies on the constant block having been parsed already.
-- Though most bitcode examples I've seen are ordered this way, it would be nice
-- to not have to rely on it.
parseMetadataEntry :: ValueTable -> MetadataTable -> PartialMetadata -> Entry
                   -> Parse PartialMetadata
parseMetadataEntry vt mt pm (fromEntry -> Just r) =
  let assertRecordSizeBetween lb ub =
        let len = length (recordFields r)
        in when (len < lb || ub < len) $
             fail $ unlines [ "Invalid record size: " ++ show len
                            , "Expected size between " ++ show lb ++ " and " ++ show ub
                            ]
      assertRecordSizeIn ns =
        let len = length (recordFields r)
        in when (not (len `elem` ns)) $
             fail $ unlines [ "Invalid record size: " ++ show len
                            , "Expected one of: " ++ show ns
                            ]
  in case recordCode r of
    -- [values]
    1 -> label "METADATA_STRING" $ do
      str <- fmap UTF8.decode (parseFields r 0 char) `mplus` parseField r 0 string
      return $! updateMetadataTable (addString str) pm

    -- [type num, value num]
    2 -> label "METADATA_VALUE" $ do
      assertRecordSizeIn [2]
      let field = parseField r
      ty  <- getType =<< field 0 numeric
      when (ty == PrimType Metadata || ty == PrimType Void)
          (fail "invalid record")

      cxt <- getContext
      ix  <- field 1 numeric
      let tv = forwardRef cxt ix vt

      return $! updateMetadataTable (addMdValue tv) pm


    -- [n x md num]
    3 -> label "METADATA_NODE" (parseMetadataNode False mt r pm)

    -- [values]
    4 -> label "METADATA_NAME" $ do
      name <- fmap UTF8.decode (parseFields r 0 char) `mplus` parseField r 0 cstring
      return $! setNextName name pm

    -- [n x md num]
    5 -> label "METADATA_DISTINCT_NODE" (parseMetadataNode True mt r pm)

    -- [n x [id, name]]
    6 -> label "METADATA_KIND" $ do
      kind <- parseField r 0 numeric
      name <- UTF8.decode <$> parseFields r 1 char
      addKind kind name
      return pm

    -- [distinct, line, col, scope, inlined-at?]
    7 -> label "METADATA_LOCATION" $ do
      -- TODO: broken in 3.7+; needs to be a DILocation rather than an
      -- MDLocation, but there appears to be no difference in the
      -- bitcode. /sigh/
      assertRecordSizeIn [5]
      let field = parseField r
      cxt        <- getContext
      isDistinct <- field 0 nonzero
      loc        <- DebugLoc
        <$> field 1 numeric                                 -- dlLine
        <*> field 2 numeric                                 -- dlCol
        <*> (mdForwardRef       cxt mt <$> field 3 numeric) -- dlScope
        <*> (mdForwardRefOrNull cxt mt <$> field 4 numeric) -- dlIA
      return $! updateMetadataTable (addLoc isDistinct loc) pm


    -- [n x (type num, value num)]
    8 -> label "METADATA_OLD_NODE" (parseMetadataOldNode False vt mt r pm)

    -- [n x (type num, value num)]
    9 -> label "METADATA_OLD_FN_NODE" (parseMetadataOldNode True vt mt r pm)

    -- [n x mdnodes]
    10 -> label "METADATA_NAMED_NODE" $ do
      mdIds <- parseFields r 0 numeric
      cxt   <- getContext
      let ids = map (mdNodeRef cxt mt) mdIds
      nameMetadata ids pm

    -- [m x [value, [n x [id, mdnode]]]
    11 -> label "METADATA_ATTACHMENT" $ do
      let recordSize = length (recordFields r)
      when (recordSize == 0)
        (fail "Invalid record")
      if recordSize `mod` 2 == 0
      then label "function attachment" $ do
        att <- Map.fromList <$> parseAttachment r 0
        return $! addFnAttachment att pm
      else label "instruction attachment" $ do
        inst <- parseField r 0 numeric
        patt <- parseAttachment r 1
        att <- mapM (\(k,md) -> (,md) <$> getKind k) patt
        return $! addInstrAttachment inst att pm

    12 -> label "METADATA_GENERIC_DEBUG" $ do
      --isDistinct <- parseField r 0 numeric
      --tag <- parseField r 1 numeric
      --version <- parseField r 2 numeric
      --header <- parseField r 3 string
      -- TODO: parse all remaining fields
      fail "not yet implemented"

    13 -> label "METADATA_SUBRANGE" $ do
      assertRecordSizeIn [3]
      isDistinct     <- parseField r 0 nonzero
      diNode         <- DISubrange
        <$> parseField r 1 numeric     -- disrCount
        <*> parseField r 2 signedInt64 -- disrLowerBound
      return $! updateMetadataTable
        (addDebugInfo isDistinct (DebugInfoSubrange diNode)) pm

    -- [distinct, value, name]
    14 -> label "METADATA_ENUMERATOR" $ do
      assertRecordSizeIn [3]
      ctx        <- getContext
      isDistinct <- parseField r 0 nonzero
      diEnum     <- flip DebugInfoEnumerator
        <$> parseField r 1 signedInt64                   -- value
        <*> (mdString ctx mt <$> parseField r 2 numeric) -- name
      return $! updateMetadataTable (addDebugInfo isDistinct diEnum) pm

    15 -> label "METADATA_BASIC_TYPE" $ do
      assertRecordSizeIn [6]
      ctx        <- getContext
      isDistinct <- parseField r 0 nonzero
      dibt       <- DIBasicType
        <$> parseField r 1 numeric                       -- dibtTag
        <*> (mdString ctx mt <$> parseField r 2 numeric) -- dibtName
        <*> parseField r 3 numeric                       -- dibtSize
        <*> parseField r 4 numeric                       -- dibtAlign
        <*> parseField r 5 numeric                       -- dibtEncoding
      return $! updateMetadataTable
        (addDebugInfo isDistinct (DebugInfoBasicType dibt)) pm

    -- [distinct, filename, directory]
    16 -> label "METADATA_FILE" $ do
      assertRecordSizeIn [3, 5]
      ctx        <- getContext
      isDistinct <- parseField r 0 nonzero
      diFile     <- DIFile
        <$> (mdString ctx mt <$> parseField r 1 numeric) -- difFilename
        <*> (mdString ctx mt <$> parseField r 2 numeric) -- difDirectory
      return $! updateMetadataTable
        (addDebugInfo isDistinct (DebugInfoFile diFile)) pm

    17 -> label "METADATA_DERIVED_TYPE" $ do
      assertRecordSizeBetween 12 13
      ctx        <- getContext
      isDistinct <- parseField r 0 nonzero
      didt       <- DIDerivedType
        <$> parseField r 1 numeric                                  -- didtTag
        <*> (mdStringOrNull     ctx mt <$> parseField r 2 numeric)  -- didtName
        <*> (mdForwardRefOrNull ctx mt <$> parseField r 3 numeric)  -- didtFile
        <*> parseField r 4 numeric                                  -- didtLine
        <*> (mdForwardRefOrNull ctx mt <$> parseField r 5 numeric)  -- didtScope
        <*> (mdForwardRefOrNull ctx mt <$> parseField r 6 numeric)  -- didtBaseType
        <*> parseField r 7 numeric                                  -- didtSize
        <*> parseField r 8 numeric                                  -- didtAlign
        <*> parseField r 9 numeric                                  -- didtOffset
        <*> parseField r 10 numeric                                 -- didtFlags
        <*> (mdForwardRefOrNull ctx mt <$> parseField r 11 numeric) -- didtExtraData
      return $! updateMetadataTable
        (addDebugInfo isDistinct (DebugInfoDerivedType didt)) pm

    18 -> label "METADATA_COMPOSITE_TYPE" $ do
      assertRecordSizeIn [16]
      ctx        <- getContext
      isDistinct <- parseField r 0 nonzero
      dict       <- DICompositeType
        <$> parseField r 1 numeric                                  -- dictTag
        <*> (mdStringOrNull     ctx mt <$> parseField r 2 numeric)  -- dictName
        <*> (mdForwardRefOrNull ctx mt <$> parseField r 3 numeric)  -- dictFile
        <*> parseField r 4 numeric                                  -- dictLine
        <*> (mdForwardRefOrNull ctx mt <$> parseField r 5 numeric)  -- dictScope
        <*> (mdForwardRefOrNull ctx mt <$> parseField r 6 numeric)  -- dictBaseType
        <*> parseField r 7 numeric                                  -- dictSize
        <*> parseField r 8 numeric                                  -- dictAlign
        <*> parseField r 9 numeric                                  -- dictOffset
        <*> parseField r 10 numeric                                 -- dictFlags
        <*> (mdForwardRefOrNull ctx mt <$> parseField r 11 numeric) -- dictElements
        <*> parseField r 12 numeric                                 -- dictRuntimeLang
        <*> (mdForwardRefOrNull ctx mt <$> parseField r 13 numeric) -- dictVTableHolder
        <*> (mdForwardRefOrNull ctx mt <$> parseField r 14 numeric) -- dictTemplateParams
        <*> (mdStringOrNull     ctx mt <$> parseField r 15 numeric) -- dictIdentifier
      return $! updateMetadataTable
        (addDebugInfo isDistinct (DebugInfoCompositeType dict)) pm

    19 -> label "METADATA_SUBROUTINE_TYPE" $ do
      assertRecordSizeBetween 3 4
      ctx        <- getContext
      isDistinct <- parseField r 0 nonzero
      dist <- DISubroutineType
        <$> parseField r 1 numeric                                 -- distFlags
        <*> (mdForwardRefOrNull ctx mt <$> parseField r 2 numeric) -- distTypeArray
      return $! updateMetadataTable
        (addDebugInfo isDistinct (DebugInfoSubroutineType dist)) pm

    20 -> label "METADATA_COMPILE_UNIT" $ do
      assertRecordSizeBetween 14 19
      let recordSize = length (recordFields r)
      ctx        <- getContext
      isDistinct <- parseField r 0 nonzero
      dicu       <- DICompileUnit
        <$> parseField r 1 numeric                                  -- dicuLanguage
        <*> (mdForwardRefOrNull ctx mt <$> parseField r 2 numeric)  -- dicuFile
        <*> (mdStringOrNull ctx mt     <$> parseField r 3 numeric)  -- dicuProducer
        <*> parseField r 4 nonzero                                  -- dicuIsOptimized
        <*> (mdStringOrNull ctx mt     <$> parseField r 5 numeric)  -- dicuFlags
        <*> parseField r 6 numeric                                  -- dicuRuntimeVersion
        <*> (mdStringOrNull ctx mt     <$> parseField r 7 numeric)  -- dicuSplitDebugFilename
        <*> parseField r 8 numeric                                  -- dicuEmissionKind
        <*> (mdForwardRefOrNull ctx mt <$> parseField r 9 numeric)  -- dicuEnums
        <*> (mdForwardRefOrNull ctx mt <$> parseField r 10 numeric) -- dicuRetainedTypes
        <*> (mdForwardRefOrNull ctx mt <$> parseField r 11 numeric) -- dicuSubprograms
        <*> (mdForwardRefOrNull ctx mt <$> parseField r 12 numeric) -- dicuGlobals
        <*> (mdForwardRefOrNull ctx mt <$> parseField r 13 numeric) -- dicuImports
        <*> if recordSize <= 15
            then pure Nothing
            else mdForwardRefOrNull ctx mt <$> parseField r 15 numeric -- dicuMacros
      dicuDWOId <-
        if recordSize <= 14
        then pure 0
        else parseField r 14 numeric
      dicuSplitDebugInlining <-
        if recordSize <= 16
        then pure True
        else parseField r 16 nonzero
      let dicu' = dicu dicuDWOId dicuSplitDebugInlining
      return $! updateMetadataTable
        (addDebugInfo isDistinct (DebugInfoCompileUnit dicu')) pm


    21 -> label "METADATA_SUBPROGRAM" $ do
      -- this one is a bit funky:
      -- https://github.com/llvm-mirror/llvm/blob/release_50/lib/Bitcode/Reader/MetadataLoader.cpp#L1382
      assertRecordSizeBetween 18 21
      let recordSize = length (recordFields r)
          adj i | recordSize == 19 = i + 1
                | otherwise        = i
          hasThisAdjustment = recordSize >= 20
          hasThrownTypes    = recordSize >= 21

      ctx        <- getContext
      isDistinct <- parseField r 0 nonzero -- isDistinct
      disp       <- DISubprogram
        <$> (mdForwardRefOrNull ctx mt <$> parseField r 1 numeric)        -- dispScope
        <*> (mdStringOrNull ctx mt <$> parseField r 2 numeric)            -- dispName
        <*> (mdStringOrNull ctx mt <$> parseField r 3 numeric)            -- dispLinkageName
        <*> (mdForwardRefOrNull ctx mt <$> parseField r 4 numeric)        -- dispFile
        <*> parseField r 5 numeric                                        -- dispLine
        <*> (mdForwardRefOrNull ctx mt <$> parseField r 6 numeric)        -- dispType
        <*> parseField r 7 nonzero                                        -- dispIsLocal
        <*> parseField r 8 nonzero                                        -- dispIsDefinition
        <*> parseField r 9 numeric                                        -- dispScopeLine
        <*> (mdForwardRefOrNull ctx mt <$> parseField r 10 numeric)       -- dispContainingType
        <*> parseField r 11 numeric                                       -- dispVirtuality
        <*> parseField r 12 numeric                                       -- dispVirtualIndex
        <*> (if hasThisAdjustment
            then parseField r 19 numeric
            else return 0)                                                -- dispThisAdjustment
        <*> (if hasThrownTypes
            then mdForwardRefOrNull ctx mt <$> parseField r 20 numeric
            else return Nothing)                                          -- dispThrownTypes
        <*> parseField r 13 numeric                                       -- dispFlags
        <*> parseField r 14 nonzero                                       -- dispIsOptimized
        <*> (mdForwardRefOrNull ctx mt <$> parseField r (adj 15) numeric) -- dispTemplateParams
        <*> (mdForwardRefOrNull ctx mt <$> parseField r (adj 16) numeric) -- dispDeclaration
        <*> (mdForwardRefOrNull ctx mt <$> parseField r (adj 17) numeric) -- dispVariables
      -- TODO: in the LLVM parser, it then goes into the metadata table
      -- and updates function entries to point to subprograms. Is that
      -- neccessary for us?
      return $! updateMetadataTable
        (addDebugInfo isDistinct (DebugInfoSubprogram disp)) pm

    22 -> label "METADATA_LEXICAL_BLOCK" $ do
      assertRecordSizeIn [5]
      cxt        <- getContext
      isDistinct <- parseField r 0 nonzero
      dilb       <- DILexicalBlock
        <$> (mdForwardRefOrNull cxt mt <$> parseField r 1 numeric) -- dilbScope
        <*> (mdForwardRefOrNull cxt mt <$> parseField r 2 numeric) -- dilbFile
        <*> parseField r 3 numeric                                 -- dilbLine
        <*> parseField r 4 numeric                                 -- dilbColumn
      return $! updateMetadataTable
        (addDebugInfo isDistinct (DebugInfoLexicalBlock dilb)) pm

    23 -> label "METADATA_LEXICAL_BLOCK_FILE" $ do
      assertRecordSizeIn [4]
      cxt        <- getContext
      isDistinct <- parseField r 0 nonzero
      dilbf      <- getCompose $ DILexicalBlockFile -- Composing (Parse . Maybe)
        <$$> (mdForwardRefOrNull cxt mt <$> parseField r 1 numeric)
        <<*> (mdForwardRefOrNull cxt mt <$> parseField r 2 numeric) -- dilbfFile
        <<*> (parseField r 3 numeric)                               -- dilbfDiscriminator

      case dilbf of
        Just dilbf' ->
          return $! updateMetadataTable
            (addDebugInfo isDistinct (DebugInfoLexicalBlockFile dilbf')) pm
        Nothing -> fail "Invalid record: scope field not present"

    24 -> label "METADATA_NAMESPACE" $ do
      isNew <- case length (recordFields r) of
                3 -> return True
                5 -> return False
                _ -> fail "Invalid METADATA_NAMESPACE record"
      cxt        <- getContext
      isDistinct <- parseField r 0 nonzero
      let nameIdx = if isNew then 2 else 3
      dins       <- DINameSpace
        <$> (mdString cxt mt         <$> parseField r nameIdx numeric) -- dinsName
        <*> (mdForwardRef cxt mt     <$> parseField r 1 numeric)       -- dinsScope
        <*> (if isNew
            then return (ValMdString "")
            else mdForwardRef cxt mt <$> parseField r 2 numeric)       -- dinsFile
        <*> if isNew then return 0 else parseField r 4 numeric         -- dinsLine
      return $! updateMetadataTable
        (addDebugInfo isDistinct (DebugInfoNameSpace dins)) pm

    25 -> label "METADATA_TEMPLATE_TYPE" $ do
      assertRecordSizeIn [3]
      cxt <- getContext
      isDistinct <- parseField r 0 nonzero
      dittp <- DITemplateTypeParameter
        <$> (mdString cxt mt     <$> parseField r 1 numeric) -- dittpName
        <*> (mdForwardRef cxt mt <$> parseField r 2 numeric) -- dittpType
      return $! updateMetadataTable
        (addDebugInfo isDistinct (DebugInfoTemplateTypeParameter dittp)) pm

    26 -> label "METADATA_TEMPLATE_VALUE" $ do
      assertRecordSizeIn [5]
      cxt        <- getContext
      isDistinct <- parseField r 0 nonzero
      ditvp      <- DITemplateValueParameter
        <$> (mdString cxt mt     <$> parseField r 1 numeric) -- ditvpName
        <*> (mdForwardRef cxt mt <$> parseField r 2 numeric) -- ditvpType
        <*> (mdForwardRef cxt mt <$> parseField r 3 numeric) -- ditvpValue
      return $! updateMetadataTable
        (addDebugInfo isDistinct (DebugInfoTemplateValueParameter ditvp)) pm

    27 -> label "METADATA_GLOBAL_VAR" $ do
      assertRecordSizeIn [11, 12]
      ctx        <- getContext
      field0     <- parseField r 0 numeric
      let isDistinct = testBit field0 0
          _version   = shiftR  field0 1 :: Int

      digv <- DIGlobalVariable
        <$> (mdForwardRefOrNull ctx mt <$> parseField r 1 numeric)  -- digvScope
        <*> (mdStringOrNull ctx mt     <$> parseField r 2 numeric)  -- digvName
        <*> (mdStringOrNull ctx mt     <$> parseField r 3 numeric)  -- digvLinkageName
        <*> (mdForwardRefOrNull ctx mt <$> parseField r 4 numeric)  -- digvFile
        <*> parseField r 5 numeric                                  -- digvLine
        <*> (mdForwardRefOrNull ctx mt <$> parseField r 6 numeric)  -- digvType
        <*> parseField r 7 nonzero                                  -- digvIsLocal
        <*> parseField r 8 nonzero                                  -- digvIsDefinition
        <*> (mdForwardRefOrNull ctx mt <$> parseField r 9 numeric)  -- digvVariable
        <*> (mdForwardRefOrNull ctx mt <$> parseField r 10 numeric) -- digvDeclaration
        <*> if length (recordFields r) > 11
            then Just                  <$> parseField r 11 numeric  -- digvAlignment
            else pure Nothing
      return $! updateMetadataTable
        (addDebugInfo isDistinct (DebugInfoGlobalVariable digv)) pm

    28 -> label "METADATA_LOCAL_VAR" $ do
      -- this one is a bit funky:
      -- https://github.com/llvm-mirror/llvm/blob/release_38/lib/Bitcode/Reader/BitcodeReader.cpp#L2308
      assertRecordSizeBetween 8 10
      ctx    <- getContext
      field0 <- parseField r 0 numeric
      let isDistinct   = testBit (field0 :: Word32) 0
          hasAlignment = testBit (field0 :: Word32) 1

          hasTag | not hasAlignment && length (recordFields r) > 8 = 1
                 | otherwise                                       = 0

          adj i = i + hasTag

      _alignInBits <-
        if hasAlignment
          then do n <- parseField r (adj 8) numeric
                  when ((n :: Word64) > fromIntegral (maxBound :: Word32))
                        (fail "Alignment value is too large")
                  return (fromIntegral n :: Word32)

          else return 0

      dilv <- DILocalVariable
        <$> (mdForwardRefOrNull ("dilvScope":ctx) mt
              <$> parseField r (adj 1) numeric) -- dilvScope
        <*> (mdStringOrNull     ("dilvName" :ctx) mt
              <$> parseField r (adj 2) numeric) -- dilvName
        <*> (mdForwardRefOrNull ("dilvFile" :ctx) mt
              <$> parseField r (adj 3) numeric) -- dilvFile
        <*> parseField r (adj 4) numeric        -- dilvLine
        <*> (mdForwardRefOrNull ("dilvType" :ctx) mt
              <$> parseField r (adj 5) numeric) -- dilvType
        <*> parseField r (adj 6) numeric        -- dilvArg
        <*> parseField r (adj 7) numeric        -- dilvFlags
      return $! updateMetadataTable
        (addDebugInfo isDistinct (DebugInfoLocalVariable dilv)) pm

    29 -> label "METADATA_EXPRESSION" $ do
      isDistinct <- parseField r 0 nonzero
      diExpr     <- DebugInfoExpression . DIExpression <$> parseFields r 1 numeric
      return $! updateMetadataTable (addDebugInfo isDistinct diExpr) pm

    30 -> label "METADATA_OBJC_PROPERTY" $ do
      -- TODO
      fail "not yet implemented"

    31 -> label "METADATA_IMPORTED_ENTITY" $ do
      assertRecordSizeIn [6, 7]
      cxt        <- getContext
      isDistinct <- parseField r 0 nonzero
      diie       <- DIImportedEntity
        <$> parseField r 1 numeric                                 -- diieTag
        <*> (mdString cxt mt           <$> parseField r 5 numeric) -- diieName
        <*> (mdForwardRefOrNull cxt mt <$> parseField r 2 numeric) -- diieScope
        <*> (mdForwardRefOrNull cxt mt <$> parseField r 3 numeric) -- diieEntity
        <*> parseField r 4 numeric                                 -- diieLine

      return $! updateMetadataTable
        (addDebugInfo isDistinct (DebugInfoImportedEntity diie)) pm

    32 -> label "METADATA_MODULE" $ do
      -- cxt <- getContext
      -- isDistinct <- parseField r 0 numeric
      -- mdForwardRefOrNull cxt mt <$> parseField r 1 numeric
      -- parseField r 2 string
      -- parseField r 3 string
      -- parseField r 4 string
      -- parseField r 5 string
      -- TODO
      fail "not yet implemented"
    33 -> label "METADATA_MACRO" $ do
      -- isDistinct <- parseField r 0 numeric
      -- parseField r 1 numeric
      -- parseField r 2 numeric
      -- parseField r 3 string
      -- parseField r 4 string
      -- TODO
      fail "not yet implemented"
    34 -> label "METADATA_MACRO_FILE" $ do
      -- cxt <- getContext
      -- isDistinct <- parseField r 0 numeric
      -- parseField r 1 numeric
      -- parseField r 2 numeric
      -- mdForwardRefOrNull cxt mt <$> parseField r 3 numeric
      -- mdForwardRefOrNull cxt mt <$> parseField r 4 numeric
      -- TODO
      fail "not yet implemented"

    35 -> label "METADATA_STRINGS" $ do
      assertRecordSizeIn [3]
      count  <- parseField r 0 numeric
      offset <- parseField r 1 numeric
      bs     <- parseField r 2 fieldBlob
      when (count == 0)
        (fail "Invalid record: metadata strings with no strings")
      when (offset >= S.length bs)
        (fail "Invalid record: metadata strings corrupt offset")
      let (bsLengths, bsStrings) = S.splitAt offset bs
      lengths <- either fail return $ parseMetadataStringLengths count bsLengths
      when (sum lengths > S.length bsStrings)
        (fail "Invalid record: metadata strings truncated")
      let strings = snd (mapAccumL f bsStrings lengths)
            where f s i = case S.splitAt i s of
                            (str, rest) -> (rest, Char8.unpack str)
      return $! updateMetadataTable (addStrings strings) pm

    -- [ valueid, n x [id, mdnode] ]
    36 -> label "METADATA_GLOBAL_DECL_ATTACHMENT" $ do

      -- the record will always be of odd length
      when (mod (length (recordFields r)) 2 == 0)
          (fail "Invalid record")

      valueId <- parseField r 0 numeric
      sym     <- case lookupValueTableAbs valueId vt of
                  Just (Typed { typedValue = ValSymbol sym }) -> return sym
                  _ -> fail "Non-global referenced"

      refs <- parseGlobalObjectAttachment mt r

      return $! addGlobalAttachments sym refs pm

    37 -> label "METADATA_GLOBAL_VAR_EXPR" $ do
      assertRecordSizeIn [3]
      cxt        <- getContext
      isDistinct <- parseField r 0 nonzero
      digve      <- DIGlobalVariableExpression
        <$> (mdForwardRefOrNull cxt mt <$> parseField r 1 numeric) -- digveVariable
        <*> (mdForwardRefOrNull cxt mt <$> parseField r 2 numeric) -- digveExpression
      return $! updateMetadataTable
        (addDebugInfo isDistinct (DebugInfoGlobalVariableExpression digve)) pm

    38 -> label "METADATA_INDEX_OFFSET" $ do
      assertRecordSizeIn [2]
      a <- parseField r 0 numeric
      b <- parseField r 1 numeric
      let _offset = a + (b `shiftL` 32) :: Word64

      -- TODO: is it OK to skip this if we always parse everything?
      return pm


    -- In the llvm source, this node is processed when the INDEX_OFFSET record is
    -- found.
    39 -> label "METADATA_INDEX" $ do
      -- TODO: is it OK to skip this if we always parse everything?
      return pm

    code -> fail ("unknown record code: " ++ show code)

parseMetadataEntry _ _ pm (abbrevDef -> Just _) =
  return pm

parseMetadataEntry _ _ _ r =
  fail ("unexpected metadata entry: " ++ show r)

parseAttachment :: Record -> Int -> Parse [(PKindMd,PValMd)]
parseAttachment r l = loop (length (recordFields r) - 1) []
  where
  loop n acc | n < l = return acc
             | otherwise = do
    kind <- parseField r (n - 1) numeric
    md   <- getMetadata =<< parseField r n numeric
    loop (n - 2) ((kind,typedValue md) : acc)


-- | This is a named version of the metadata list that can show up at the end of
-- a global declaration. It will be of the form @!dbg !2 [!dbg !n, ...]@.
parseGlobalObjectAttachment :: MetadataTable -> Record -> Parse (Map.Map KindMd PValMd)
parseGlobalObjectAttachment mt r = label "parseGlobalObjectAttachment" $
  do cxt <- getContext
     go cxt Map.empty 1
  where
  len = length (recordFields r)

  go cxt acc n | n < len =
    do kind <- getKind =<< parseField r n numeric
       i    <- parseField r (n + 1) numeric
       go cxt (Map.insert kind (mdForwardRef cxt mt i) acc) (n + 2)

  go _ acc _ =
       return acc


-- | Parse a metadata node.
parseMetadataNode :: Bool -> MetadataTable -> Record -> PartialMetadata
                  -> Parse PartialMetadata
parseMetadataNode isDistinct mt r pm = do
  ixs <- parseFields r 0 numeric
  cxt <- getContext
  let lkp = mdForwardRefOrNull cxt mt
  return $! updateMetadataTable (addNode isDistinct (map lkp ixs)) pm


-- | Parse out a metadata node in the old format.
parseMetadataOldNode :: Bool -> ValueTable -> MetadataTable -> Record
                     -> PartialMetadata -> Parse PartialMetadata
parseMetadataOldNode fnLocal vt mt r pm = do
  values <- loop =<< parseFields r 0 numeric
  return $! updateMetadataTable (addOldNode fnLocal values) pm
  where
  loop fs = case fs of

    tyId:valId:rest -> do
      cxt <- getContext
      ty  <- getType' tyId
      val <- case ty of
        PrimType Metadata -> return $ Typed (PrimType Metadata)
                                            (ValMd (mdForwardRef cxt mt valId))
        -- XXX need to check for a void type here
        _                 -> return (forwardRef cxt valId vt)

      vals <- loop rest
      return (val:vals)

    [] -> return []

    _ -> fail "Malformed metadata node"

parseMetadataKindEntry :: Record -> Parse ()
parseMetadataKindEntry r = do
  kind <- parseField  r 0 numeric
  name <- parseFields r 1 char
  addKind kind (UTF8.decode name)<|MERGE_RESOLUTION|>--- conflicted
+++ resolved
@@ -34,10 +34,7 @@
 import qualified Data.ByteString as S
 import qualified Data.ByteString.Char8 as Char8 (unpack)
 import qualified Data.Map as Map
-<<<<<<< HEAD
-=======
 import GHC.Stack (HasCallStack, callStack)
->>>>>>> 58dcc8b2
 
 -- Parsing State ---------------------------------------------------------------
 
@@ -114,14 +111,14 @@
 mdForwardRef :: [String] -> MetadataTable -> Int -> PValMd
 mdForwardRef cxt mt ix = fromMaybe fallback nodeRef
   where
+  nodeRef           = reference `fmap` Map.lookup ix (mtNodes mt)
   fallback          = case forwardRef cxt ix (mtEntries mt) of
                         Typed { typedValue = ValMd md } -> md
                         tv                              -> ValMdValue tv
   reference (False, _, r) = ValMdRef r
-  reference (_    , _, r)  =
+  reference (_    , _, r) =
     let explanation = "Illegal forward reference into function-local metadata."
-    in throw (BadValueRef cxt explanation r)
-  nodeRef           = reference `fmap` Map.lookup ix (mtNodes mt)
+    in throw (BadValueRef callStack cxt explanation r)
 
 mdForwardRefOrNull :: [String] -> MetadataTable -> Int -> Maybe PValMd
 mdForwardRefOrNull cxt mt ix | ix > 0 = Just (mdForwardRef cxt mt (ix - 1))
@@ -129,26 +126,17 @@
 
 mdNodeRef :: HasCallStack
           => [String] -> MetadataTable -> Int -> Int
-mdNodeRef cxt mt ix =
-<<<<<<< HEAD
-  let explanation = "Bad forward reference into mtNodes"
-  in maybe (throw (BadValueRef cxt explanation ix)) prj (Map.lookup ix (mtNodes mt))
-  where prj (_, _, x) = x
-=======
-  maybe (throw (BadValueRef callStack cxt ix)) prj (Map.lookup ix (mtNodes mt))
-  where
-  prj (_,_,x) = x
->>>>>>> 58dcc8b2
+mdNodeRef cxt mt ix = maybe except prj (Map.lookup ix (mtNodes mt))
+  where explanation   = "Bad forward reference into mtNodes"
+        except        = throw (BadValueRef callStack cxt explanation ix)
+        prj (_, _, x) = x
 
 mdString :: HasCallStack
          => [String] -> MetadataTable -> Int -> String
 mdString cxt mt ix =
-<<<<<<< HEAD
   let explanation = "Null value when metadata string was expected"
-  in fromMaybe (throw (BadValueRef cxt explanation ix)) (mdStringOrNull cxt mt ix)
-=======
-  fromMaybe (throw (BadValueRef callStack cxt ix)) (mdStringOrNull cxt mt ix)
->>>>>>> 58dcc8b2
+  in fromMaybe (throw (BadValueRef callStack cxt explanation ix))
+               (mdStringOrNull cxt mt ix)
 
 mdStringOrNull :: HasCallStack
                => [String]
@@ -157,15 +145,11 @@
                -> Maybe String
 mdStringOrNull cxt mt ix =
   case mdForwardRefOrNull cxt mt ix of
-    Nothing -> Nothing
+    Nothing                -> Nothing
     Just (ValMdString str) -> Just str
-<<<<<<< HEAD
-    Just _ ->
+    Just _                 ->
       let explanation = "Non-string metadata when string was expected"
-      in throw (BadTypeRef cxt explanation ix)
-=======
-    Just _ -> throw (BadTypeRef callStack cxt ix)
->>>>>>> 58dcc8b2
+      in throw (BadTypeRef callStack cxt explanation ix)
 
 mkMdRefTable :: MetadataTable -> MdRefTable
 mkMdRefTable mt = Map.mapMaybe step (mtNodes mt)
