--- conflicted
+++ resolved
@@ -189,13 +189,9 @@
 finalizePartialUnnamedMd :: PartialUnnamedMd -> Parse UnnamedMd
 finalizePartialUnnamedMd pum = mkUnnamedMd `fmap` finalizePValMd (pumValues pum)
   where
-<<<<<<< HEAD
   -- map through the list and typed PValue to change labels to textual ones
   fixLabels      = T.mapM (T.mapM finalizePValMd)
-  mkUnnamedMd vs = UnnamedMd
-=======
   mkUnnamedMd v = UnnamedMd
->>>>>>> 348827aa
     { umIndex  = pumIndex pum
     , umValues = v
     , umDistinct = pumDistinct pum
@@ -204,10 +200,7 @@
 finalizePValMd :: PValMd -> Parse ValMd
 finalizePValMd = relabel (const requireBbEntryName)
 
-<<<<<<< HEAD
-=======
 -- | Partition unnamed entries into global and function local unnamed entries.
->>>>>>> 348827aa
 unnamedEntries :: PartialMetadata -> ([PartialUnnamedMd],[PartialUnnamedMd])
 unnamedEntries pm = foldl resolveNode ([],[]) (Map.toList (mtNodes mt))
   where
